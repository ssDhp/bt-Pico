import utime
from machine import Pin, UART
from NMEA import NMEAparser
from SIM800L import Modem
from helper import getUrl

# GPS
gpsModule = UART(1, baudrate=9600, tx=Pin(8), rx=Pin(9))
gpsParserObject = NMEAparser()
# Led
picoLed = Pin(25, Pin.OUT)
# SIM
simModule = Modem(uart=UART(0, baudrate=9600, tx=Pin(16), rx=Pin(17)))
simModule.initialize()
simModule.connect(apn="airtelgprs.com")
print(f'\nModem IP address: "{simModule.get_ip_addr()}"')

# ? What is positon fix?
# "Position Fix" means that module can communicate with enough satellites to calculate its position.

# Need to wait for NEO-6M to get position fix
# For a cold start time to first fix is 30 seconds but it might take longer (depends upon signal strength)
# So, I recommmed minimum wait time of 60 seconds.
waitTimeSec = 60
print(f'Waiting {waitTimeSec} seconds for hardware to initalise.')
utime.sleep(waitTimeSec)

while True:
    if gpsModule.any():
        try:
            if staus := gpsParserObject.update((gpsModule.read(1)).decode("ASCII")):
                picoLed.value(1)
                print("\nNow running GET command")
                response = simModule.http_request(
                    getUrl(gpsParserObject.lat, gpsParserObject.lng), "GET"
                )
                print("Response status code:", response.status_code)
                print("Response content:", response.content)
                picoLed.value(0)
                utime.sleep(5)
        except UnicodeError:
<<<<<<< HEAD
            pass

=======
            # ! On startup sometimes "Junk" is read which causes UnicodeError during decoding
            # ? My best guess is that it is noise but it is also possible that sim800l might be sending some info on startup (most likely in chinese)
            # TODO: Find out what is going on. Check the junk folder.
            print(frame)

>>>>>>> f08b8dc9
<|MERGE_RESOLUTION|>--- conflicted
+++ resolved
@@ -1,51 +1,31 @@
-import utime
-from machine import Pin, UART
-from NMEA import NMEAparser
-from SIM800L import Modem
-from helper import getUrl
-
-# GPS
-gpsModule = UART(1, baudrate=9600, tx=Pin(8), rx=Pin(9))
-gpsParserObject = NMEAparser()
-# Led
-picoLed = Pin(25, Pin.OUT)
-# SIM
-simModule = Modem(uart=UART(0, baudrate=9600, tx=Pin(16), rx=Pin(17)))
-simModule.initialize()
-simModule.connect(apn="airtelgprs.com")
-print(f'\nModem IP address: "{simModule.get_ip_addr()}"')
-
-# ? What is positon fix?
-# "Position Fix" means that module can communicate with enough satellites to calculate its position.
-
-# Need to wait for NEO-6M to get position fix
-# For a cold start time to first fix is 30 seconds but it might take longer (depends upon signal strength)
-# So, I recommmed minimum wait time of 60 seconds.
-waitTimeSec = 60
-print(f'Waiting {waitTimeSec} seconds for hardware to initalise.')
-utime.sleep(waitTimeSec)
-
-while True:
-    if gpsModule.any():
-        try:
-            if staus := gpsParserObject.update((gpsModule.read(1)).decode("ASCII")):
-                picoLed.value(1)
-                print("\nNow running GET command")
-                response = simModule.http_request(
-                    getUrl(gpsParserObject.lat, gpsParserObject.lng), "GET"
-                )
-                print("Response status code:", response.status_code)
-                print("Response content:", response.content)
-                picoLed.value(0)
-                utime.sleep(5)
-        except UnicodeError:
-<<<<<<< HEAD
-            pass
-
-=======
-            # ! On startup sometimes "Junk" is read which causes UnicodeError during decoding
-            # ? My best guess is that it is noise but it is also possible that sim800l might be sending some info on startup (most likely in chinese)
-            # TODO: Find out what is going on. Check the junk folder.
-            print(frame)
-
->>>>>>> f08b8dc9
+import utime
+from machine import Pin, UART
+from NMEA import NMEAparser
+from SIM800L import Modem
+from helper import getUrl
+
+# GPS
+gpsModule = UART(1, baudrate=9600, tx=Pin(8), rx=Pin(9))
+gpsParserObject = NMEAparser()
+# Led
+picoLed = Pin(25, Pin.OUT)
+# SIM
+simModule = Modem(uart=UART(0, baudrate=9600, tx=Pin(16), rx=Pin(17)))
+simModule.initialize()
+simModule.connect(apn="airtelgprs.com")
+print(f'\nModem IP address: "{simModule.get_ip_addr()}"')
+
+while True:
+    if gpsModule.any():
+        try:
+            if staus := gpsParserObject.update((gpsModule.read(1)).decode("ASCII")):
+                picoLed.value(1)
+                print("\nNow running GET command")
+                response = simModule.http_request(
+                    getUrl(gpsParserObject.lat, gpsParserObject.lng), "GET"
+                )
+                print("Response status code:", response.status_code)
+                print("Response content:", response.content)
+                picoLed.value(0)
+                utime.sleep(5)
+        except UnicodeError: