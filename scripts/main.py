--- conflicted
+++ resolved
@@ -1,50 +1,7 @@
-import utime
-from machine import Pin, UART
-from NMEA import NMEAparser
-
-gpsModule = UART(1, baudrate=9600, tx=Pin(8), rx=Pin(9))
-print(gpsModule)
-
-<<<<<<< HEAD
-gps = MicropyGPS()
-
-while True:
-    while gpsModule.any():
-        # Init a byte array to store serial data
-        frame = bytearray(1024)
-        # Store the read data into byte array
-        gpsModule.readinto(frame)
-        # Decode bytearray into string
-        try:
-            data = frame.decode()
-            for line in data.splitlines():
-                if line[3:6] in ['RMC', 'GGA']:
-                    # Update gps data
-                    for x in line:
-                        gps.update(x)
-                    print(gps.latitude_string(), ",", gps.longitude_string())
-
-        except UnicodeError:
-            # Soemtimes noise is read which causes UnicodeError during decoding
-            print(frame)
-
-=======
-gps = NMEAparser()
-
-while True:
-    while char := gpsModule.read(1).decode("ASCII"):
-        if status := gps.update(char):
-            print(
-                status,  # type
-                "lat",  # latitude (ddf)
-                gps.lat,
-                "lng",  # longitude (ddf)
-                gps.lng,
-                "utc time",  # gps packet time
-                gps.utc_time,
-                "fix time",  # system time
-                gps.fix_time,
-            )
-    utime.sleep_ms(1000)
-
->>>>>>> bdf97dfd
+import utime
+from machine import Pin, UART
+from NMEA import NMEAparser
+
+gpsModule = UART(1, baudrate=9600, tx=Pin(8), rx=Pin(9))
+print(gpsModule)
+