import utime
import time
from machine import Pin, UART
from NMEA import NMEAparser
from SIM800L import Modem
from helper import envConfig, getUrl

# Environment Vraiables
env = envConfig()
# Led
<<<<<<< HEAD
picoLed = Pin(env.pico.led, Pin.OUT)
# SIM reset pulled high
simModuleRST = Pin(env.pico.sim.rst, Pin.OUT)
simModuleRST.high()
# GPS
gpsModule = UART(
    env.pico.gps.uart, baudrate=9600, tx=Pin(env.pico.gps.tx), rx=Pin(env.pico.gps.rx)
)
gpsParserObject = NMEAparser()
# GSM/GPRS
simModule = Modem(
    uart=UART(
        env.pico.sim.uart,
        baudrate=9600,
        tx=Pin(env.pico.sim.tx),
        rx=Pin(env.pico.sim.rx),
    )
)
=======
picoLed = Pin(25, Pin.OUT)
# SIM reset pulled high
simModuleRST = Pin(10, Pin.OUT)
simModuleRST.high()
# GPS
gpsModule = UART(0, baudrate=9600, tx=Pin(0), rx=Pin(1))
gpsParserObject = NMEAparser()
# GSM/GPRS
simModule = Modem(uart=UART(1, baudrate=9600, tx=Pin(8), rx=Pin(9)))
>>>>>>> 21197987
simModule.initialize()

while True:
    try:
        simModule.connect(apn="airtelgprs.net")
        break
    except Exception as e:
        print("Unable to connect to internet, retrying...", e)

print(f'\nModem IP address: "{simModule.get_ip_addr()}"')

# Blink if modem ready
picoLed.toggle()
utime.sleep(0.3)
picoLed.toggle()

while True:
    if gpsModule.any():
        try:
<<<<<<< HEAD
            if staus := gpsParserObject.update((gpsModule.read(1)).decode("ASCII")):
                if gpsParserObject.lat and gpsParserObject.lng:
                    print(
                        f"\nLat: {gpsParserObject.lat}, Long: {gpsParserObject.lng}, UTC: {gpsParserObject.utc_time}"
                    )
                    try:
=======
            if staus := gpsParserObject.update((gpsModule.read(1)).decode()):
                print(
                    f"\nLat: {gpsParserObject.lat}, Long: {gpsParserObject.lng}, UTC: {gpsParserObject.utc_time}"
                )
                try:
                    if gpsParserObject.lat and gpsParserObject.lng:
>>>>>>> 21197987
                        picoLed.value(1)
                        print("Now making HTTP GET request")
                        t = time.ticks_ms()
                        response = simModule.http_request(
                            getUrl(
                                gpsParserObject.lat,
                                gpsParserObject.lng,
                                gpsParserObject.utc_time,
                            ),
                            "GET",
                        )
<<<<<<< HEAD

=======
>>>>>>> 21197987
                        print(
                            f"Time taken to make the request: {time.ticks_diff(time.ticks_ms(),t)/1000} sec"
                        )
                        print("Response code:", response.status_code)
                        print("Response:", response.content)
                        # Blink if request was sucessfull
                        if response.status_code == 200:
                            utime.sleep(0.3)
                            picoLed.toggle()
                            utime.sleep(0.3)
                            picoLed.toggle()
<<<<<<< HEAD
                    except Exception as error:
                        print("Request Failed!", error)
                        pass
=======
                    else:
                        print("Empty coordinates")
                except Exception as error:
                    print("Request Failed!", error)
                    pass
>>>>>>> 21197987
        except UnicodeError:
            pass
        picoLed.value(0)
<|MERGE_RESOLUTION|>--- conflicted
+++ resolved
@@ -1,114 +1,82 @@
-import utime
-import time
-from machine import Pin, UART
-from NMEA import NMEAparser
-from SIM800L import Modem
-from helper import envConfig, getUrl
-
-# Environment Vraiables
-env = envConfig()
-# Led
-<<<<<<< HEAD
-picoLed = Pin(env.pico.led, Pin.OUT)
-# SIM reset pulled high
-simModuleRST = Pin(env.pico.sim.rst, Pin.OUT)
-simModuleRST.high()
-# GPS
-gpsModule = UART(
-    env.pico.gps.uart, baudrate=9600, tx=Pin(env.pico.gps.tx), rx=Pin(env.pico.gps.rx)
-)
-gpsParserObject = NMEAparser()
-# GSM/GPRS
-simModule = Modem(
-    uart=UART(
-        env.pico.sim.uart,
-        baudrate=9600,
-        tx=Pin(env.pico.sim.tx),
-        rx=Pin(env.pico.sim.rx),
-    )
-)
-=======
-picoLed = Pin(25, Pin.OUT)
-# SIM reset pulled high
-simModuleRST = Pin(10, Pin.OUT)
-simModuleRST.high()
-# GPS
-gpsModule = UART(0, baudrate=9600, tx=Pin(0), rx=Pin(1))
-gpsParserObject = NMEAparser()
-# GSM/GPRS
-simModule = Modem(uart=UART(1, baudrate=9600, tx=Pin(8), rx=Pin(9)))
->>>>>>> 21197987
-simModule.initialize()
-
-while True:
-    try:
-        simModule.connect(apn="airtelgprs.net")
-        break
-    except Exception as e:
-        print("Unable to connect to internet, retrying...", e)
-
-print(f'\nModem IP address: "{simModule.get_ip_addr()}"')
-
-# Blink if modem ready
-picoLed.toggle()
-utime.sleep(0.3)
-picoLed.toggle()
-
-while True:
-    if gpsModule.any():
-        try:
-<<<<<<< HEAD
-            if staus := gpsParserObject.update((gpsModule.read(1)).decode("ASCII")):
-                if gpsParserObject.lat and gpsParserObject.lng:
-                    print(
-                        f"\nLat: {gpsParserObject.lat}, Long: {gpsParserObject.lng}, UTC: {gpsParserObject.utc_time}"
-                    )
-                    try:
-=======
-            if staus := gpsParserObject.update((gpsModule.read(1)).decode()):
-                print(
-                    f"\nLat: {gpsParserObject.lat}, Long: {gpsParserObject.lng}, UTC: {gpsParserObject.utc_time}"
-                )
-                try:
-                    if gpsParserObject.lat and gpsParserObject.lng:
->>>>>>> 21197987
-                        picoLed.value(1)
-                        print("Now making HTTP GET request")
-                        t = time.ticks_ms()
-                        response = simModule.http_request(
-                            getUrl(
-                                gpsParserObject.lat,
-                                gpsParserObject.lng,
-                                gpsParserObject.utc_time,
-                            ),
-                            "GET",
-                        )
-<<<<<<< HEAD
-
-=======
->>>>>>> 21197987
-                        print(
-                            f"Time taken to make the request: {time.ticks_diff(time.ticks_ms(),t)/1000} sec"
-                        )
-                        print("Response code:", response.status_code)
-                        print("Response:", response.content)
-                        # Blink if request was sucessfull
-                        if response.status_code == 200:
-                            utime.sleep(0.3)
-                            picoLed.toggle()
-                            utime.sleep(0.3)
-                            picoLed.toggle()
-<<<<<<< HEAD
-                    except Exception as error:
-                        print("Request Failed!", error)
-                        pass
-=======
-                    else:
-                        print("Empty coordinates")
-                except Exception as error:
-                    print("Request Failed!", error)
-                    pass
->>>>>>> 21197987
-        except UnicodeError:
-            pass
-        picoLed.value(0)
+import utime
+import time
+from machine import Pin, UART
+from NMEA import NMEAparser
+from SIM800L import Modem
+from helper import envConfig, getUrl
+
+# Environment Vraiables
+env = envConfig()
+# Led
+picoLed = Pin(env.pico.led, Pin.OUT)
+# SIM reset pulled high
+simModuleRST = Pin(env.pico.sim.rst, Pin.OUT)
+simModuleRST.high()
+# GPS
+gpsModule = UART(
+    env.pico.gps.uart, baudrate=9600, tx=Pin(env.pico.gps.tx), rx=Pin(env.pico.gps.rx)
+)
+gpsParserObject = NMEAparser()
+# GSM/GPRS
+simModule = Modem(
+    uart=UART(
+        env.pico.sim.uart,
+        baudrate=9600,
+        tx=Pin(env.pico.sim.tx),
+        rx=Pin(env.pico.sim.rx),
+    )
+)
+simModule.initialize()
+
+while True:
+    try:
+        simModule.connect(apn="airtelgprs.net")
+        break
+    except Exception as e:
+        print("Unable to connect to internet, retrying...", e)
+
+print(f'\nModem IP address: "{simModule.get_ip_addr()}"')
+
+# Blink if modem ready
+picoLed.toggle()
+utime.sleep(0.3)
+picoLed.toggle()
+
+while True:
+    if gpsModule.any():
+        try:
+            if staus := gpsParserObject.update((gpsModule.read(1)).decode("ASCII")):
+                if gpsParserObject.lat and gpsParserObject.lng:
+                    print(
+                        f"\nLat: {gpsParserObject.lat}, Long: {gpsParserObject.lng}, UTC: {gpsParserObject.utc_time}"
+                    )
+                    try:
+                        picoLed.value(1)
+                        print("Now making HTTP GET request")
+                        t = time.ticks_ms()
+                        response = simModule.http_request(
+                            getUrl(
+                                gpsParserObject.lat,
+                                gpsParserObject.lng,
+                                gpsParserObject.utc_time,
+                            ),
+                            "GET",
+                        )
+
+                        print(
+                            f"Time taken to make the request: {time.ticks_diff(time.ticks_ms(),t)/1000} sec"
+                        )
+                        print("Response code:", response.status_code)
+                        print("Response:", response.content)
+                        # Blink if request was sucessfull
+                        if response.status_code == 200:
+                            utime.sleep(0.3)
+                            picoLed.toggle()
+                            utime.sleep(0.3)
+                            picoLed.toggle()
+                    except Exception as error:
+                        print("Request Failed!", error)
+                        pass
+        except UnicodeError:
+            pass
+        picoLed.value(0)