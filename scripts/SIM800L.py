--- conflicted
+++ resolved
@@ -115,17 +115,8 @@
                 "end": "DOWNLOAD",
             },  # "data" is data_lenght in this context, while 5000 is the timeout
             "dumpdata": {"string": data, "timeout": 1, "end": "OK"},
-<<<<<<< HEAD
-            "dopost": {
-                "string": "AT+HTTPACTION=1",
-                "timeout": 30,
-                "end": "+HTTPACTION",
-            },
-            "getdata": {"string": "AT+HTTPREAD", "timeout": 5, "end": "OK"},
-=======
             "dopost": {"string": "AT+HTTPACTION=1", "timeout": 30, "end": "+HTTPACTION"},
             "getdata": {"string": "AT+HTTPREAD", "timeout": 3, "end": "OK"},
->>>>>>> 21197987
             "closehttp": {"string": "AT+HTTPTERM", "timeout": 3, "end": "OK"},
             "closebear": {"string": "AT+SAPBR=0,1", "timeout": 3, "end": "OK"},
         }
